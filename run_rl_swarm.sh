#!/bin/bash

#General args
ROOT=$PWD

export PUB_MULTI_ADDRS
export PEER_MULTI_ADDRS
export HOST_MULTI_ADDRS
export IDENTITY_PATH
export CONNECT_TO_TESTNET
export ORG_ID

#Check if public multi-address is given else set to default
DEFAULT_PUB_MULTI_ADDRS=""
PUB_MULTI_ADDRS=${PUB_MULTI_ADDRS:-$DEFAULT_PUB_MULTI_ADDRS}

#Check if peer multi-address is given else set to default
DEFAULT_PEER_MULTI_ADDRS="/ip4/38.101.215.13/tcp/30002/p2p/QmQ2gEXoPJg6iMBSUFWGzAabS2VhnzuS782Y637hGjfsRJ" # gensyn coordinator node
PEER_MULTI_ADDRS=${PEER_MULTI_ADDRS:-$DEFAULT_PEER_MULTI_ADDRS}

#Check if host multi-address is given else set to default
DEFAULT_HOST_MULTI_ADDRS="/ip4/0.0.0.0/tcp/38331"
HOST_MULTI_ADDRS=${HOST_MULTI_ADDRS:-$DEFAULT_HOST_MULTI_ADDRS}

# Path to an RSA private key. No need to specify if you
# just want a random Peer ID for this run.
DEFAULT_IDENTITY_PATH=""
IDENTITY_PATH=${IDENTITY_PATH:-$DEFAULT_IDENTITY_PATH}

while true; do
    read -p "Would you like to connect to the Testnet? [Y/n] " yn
    yn=${yn:-Y}  # Default to "Y" if the user presses Enter
    case $yn in
        [Yy]* ) CONNECT_TO_TESTNET=True && break;;
        [Nn]* ) CONNECT_TO_TESTNET=False && break;;
        * ) echo ">>> Please answer yes or no.";;
    esac
done

if [ "$CONNECT_TO_TESTNET" = "True" ]; then
    # run modal_login server
    echo "Please login to create an Ethereum Server Wallet"
    cd modal-login
    yarn install
    yarn dev > /dev/null 2>&1 & # Run in background and suppress output
    #yarn dev &
    SERVER_PID=$!  # Store the process ID
    sleep 5
    open http://localhost:3000
    cd ..

    # Wait until modal-login/temp-data/userData.json exists
    while [ ! -f "modal-login/temp-data/userData.json" ]; do
        echo "Waiting for userData.json to be created..."
        sleep 5  # Wait for 5 seconds before checking again
    done
    echo "userData.json found. Proceeding..."

    ORG_ID=$(jq -r 'keys[0]' modal-login/temp-data/userData.json)
    echo "ORG_ID set to: $ORG_ID"

    # Function to clean up the server process
    cleanup() {
        echo "Shutting down server..."
        kill $SERVER_PID
        rm -r modal-login/temp-data/*.json
        exit 0
    }

    # Set up trap to catch Ctrl+C and call cleanup
    trap cleanup INT
fi
#lets go!
echo "Getting requirements..."
pip install -r "$ROOT"/requirements-hivemind.txt
pip install -r "$ROOT"/requirements.txt

if ! which nvidia-smi; then
   #You don't have a NVIDIA GPU
   CONFIG_PATH="$ROOT/hivemind_exp/configs/mac/grpo-qwen-2.5-0.5b-deepseek-r1.yaml"
elif [ -n "$CPU_ONLY" ]; then
   # ... or we don't want to use it
   CONFIG_PATH="$ROOT/hivemind_exp/configs/mac/grpo-qwen-2.5-0.5b-deepseek-r1.yaml"
else
   #NVIDIA GPU found
   pip install -r "$ROOT"/requirements_gpu.txt
   CONFIG_PATH="$ROOT/hivemind_exp/configs/gpu/grpo-qwen-2.5-0.5b-deepseek-r1.yaml"
fi

echo ">> Done!"
echo ""
echo ""
<<<<<<< HEAD
while true; do
    read -p "Would you like to push models you train in the RL swarm to the Hugging Face Hub? [y/N] " yn
    yn=${yn:-N}  # Default to "N" if the user presses Enter
    case $yn in
        [Yy]* ) read -p "Enter your Hugging Face access token: " HUGGINGFACE_ACCESS_TOKEN && break;;
        [Nn]* ) HUGGINGFACE_ACCESS_TOKEN="None" && break;;
        * ) echo ">>> Please answer yes or no.";;
    esac
done
=======
read -p "Would you like to push models you train in the RL swarm to the Hugging Face Hub? [y/N] " yn
case $yn in
   [Yy]* ) read -p "Enter your Hugging Face access token: " HUGGINGFACE_ACCESS_TOKEN;;
   [Nn]* ) HUGGINGFACE_ACCESS_TOKEN="None";;
   * ) echo ">>> No answer was given, so NO models will be pushed to Hugging Face Hub" && HUGGINGFACE_ACCESS_TOKEN="None";;
esac
>>>>>>> 981c873b
echo ""
echo ""
echo "Good luck in the swarm!"

python -m hivemind_exp.gsm8k.train_single_gpu --hf_token "$HUGGINGFACE_ACCESS_TOKEN" --identity_path "$IDENTITY_PATH" --public_maddr "$PUB_MULTI_ADDRS" --initial_peer "$PEER_MULTI_ADDRS" --host_maddr "$HOST_MULTI_ADDRS" --config "$CONFIG_PATH"

wait  # Keep script running until Ctrl+C<|MERGE_RESOLUTION|>--- conflicted
+++ resolved
@@ -90,24 +90,15 @@
 echo ">> Done!"
 echo ""
 echo ""
-<<<<<<< HEAD
-while true; do
-    read -p "Would you like to push models you train in the RL swarm to the Hugging Face Hub? [y/N] " yn
-    yn=${yn:-N}  # Default to "N" if the user presses Enter
-    case $yn in
-        [Yy]* ) read -p "Enter your Hugging Face access token: " HUGGINGFACE_ACCESS_TOKEN && break;;
-        [Nn]* ) HUGGINGFACE_ACCESS_TOKEN="None" && break;;
-        * ) echo ">>> Please answer yes or no.";;
-    esac
-done
-=======
+
 read -p "Would you like to push models you train in the RL swarm to the Hugging Face Hub? [y/N] " yn
+yn=${yn:-N}  # Default to "N" if the user presses Enter
 case $yn in
    [Yy]* ) read -p "Enter your Hugging Face access token: " HUGGINGFACE_ACCESS_TOKEN;;
    [Nn]* ) HUGGINGFACE_ACCESS_TOKEN="None";;
    * ) echo ">>> No answer was given, so NO models will be pushed to Hugging Face Hub" && HUGGINGFACE_ACCESS_TOKEN="None";;
 esac
->>>>>>> 981c873b
+
 echo ""
 echo ""
 echo "Good luck in the swarm!"
